--- conflicted
+++ resolved
@@ -9,12 +9,9 @@
 * Fix handling of MaximumPDULength. DicomServer always repeated the clients value of MaximumPDULength in AssociationAccepted-message instead of returning its own value. (#1084)
 * Bug fix: It's very slow to open deflated dicom file. (#1115)
 * Bug fix: DicomUID Storage Commitment Push Model SOP Class was mapped to wrng DicomStorageCategory (#1113)
-<<<<<<< HEAD
 * Allow conversion of integerString into integer if original string had decimal with trailing zeros 
-=======
 * Bug fix: String decimals ending in . (ex. 10.) throw DicomValidationException even though they can be converted to decimal
 * Bug fix: FrameGeometry.PixelSpacingX and FrameGeometry.PixelSpacingY where wrong initialized. Now for clarity they are called PixelSpacingBetweenRows and PixelSpacingBetweenColumns.
->>>>>>> cba2daad
 
 #### v.4.0.6 (8/6/2020)
 * Update to DICOM Standard 2020b.
