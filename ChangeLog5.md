#### 5.0.2 (TBD)
* Fix issue where opening a DICOM file from a stream writes too much data when saving it again (#1264)
* Add possibility to read from streams without `Seek` like `BrowserFileStream` (#1218)
* Add method to convert an array of DicomDatasets into a json string (#1271)
<<<<<<< HEAD
* Optimize performance and reduce memory allocations in network layer (#1267 and #1273)
=======
* Improved bilinear interpolation
>>>>>>> f94ebcb6

#### 5.0.1 (2021-11-11)

* Add generated API documentation for versions 4 and 5
* Fix IO Exception with >2GB images (#1148)
* Bug fix: Correct Source PDU Field in Association Abort Request (#984)
* Bug fix: Correct Person Name VR Json model (#1235)
* Vulnerability fix: Use secure version of `System.Text.Encodings.Web` package (#1223) 
* Change: `DicomFile.Open` now throws a `DicomFileException` if the file size is less than 132 bytes (#641)
* Add XML documentation to nuget package
* Change: Trying to add a DICOM element with invalid group ID to DICOM meta information now throws `DicomDataException` (#750)
* Bug fix: Prevent DicomJsonConverter from consuming root end object token (#1251)
* Add missing handling of UV, SV and OV in DicomDatasetReaderObserver.OnElement
* Drastically reduce memory consumption when saving a DICOM file
* Fix rendering of single color image

#### 5.0.0 (2021-09-13)

* Update to DICOM Standard 2021b (#1189)
* New helper classes to build up a volume from a stack and calculate stacks/slices out of this volume in arbitrary orientation
* Optional parameter in DicomFile.Open methods to define the limit of large object size (#958)
* Add initial support for code extensions (#43)
* Add possibility to register additional encodings via `DicomEncoding.RegisterEncoding()` 
* Do not validate VM for VRs OF, OL and OV (#1186)
* Add possibility to add values for the VRs UV, SV and OV
* Log warning messages on decoding errors (#1200)
* Bug fix: Anonymizer not parsing items in sequences (#1202)
* Fix anonymization of string values in private tags with VR UN

#### 5.0.0-alpha5 (2021-05-25)

* Add missing properties to IDicomClient interface (#1171)
* Fix unintended breaking change, where StringValue of tags with length 0 returned null, but should return string.empty.
* Be more tolerant to recognize Encoding by ignoring the difference of underscore and space.
* JsonDicom supports some VRs as number as well as as string. (#1161)
* Fix anonymizing private tags with explicit transfer syntax (#1181)
* Internal calculation of pixel values are done as double instead of int to avoid consequential errors when calculating (#1153)
* Fix: DicomDirectory did throw exception on calling constructor with no parameters (#1176)

#### 5.0.0-alpha4 (2021-03-01)

* Bug fix: No DICOM charset found for GB18030 in .NET Core (#1125)
* NLogManager constructor should be public (#1136)
* Update to DICOM Standard 2020e (#1132)
* Use Color32 instead of System.Drawing.Color (#1140)
* FrameGeometry is enhanced so that it also works for DX, CR or MG images. (#1138)
* DicomServerFactory missed the method overload to pass the userState object
* Private Creator UN tags are converted to LO (#1146)
* Bug fix: Ensure timeout detection can never stop prematurely
* Fix parsing of datasets with a final SequenceDelimiterItem at the end. (#1157)


#### 5.0.0-alpha3 and prior (2020-11-01)

##### Changes:

* There is only one library built in NetStandard 2.0 *fo-dicom.core*.*
* Use `Microsoft.Extensions.DependencyInjection`. There is an extension method to `IServiceCollection.AddDefaultDicomServices()` to add all default implementations for the required interfaces.
  * *IFileReferenceFactory:* creates a `IFileReference` instance. Is used internally whenever a Reference to a file is created.
  * *IImageManager:* creates a `IImage` instance. Default is `RawImageManager`, that returns a byte array. call  `IServiceCollection.UseImageManager<MyImageManager>()` to register an other implementation.
  * *ITranscoderManager:* manages the codecs, used by `DicomTranscoder`. Call `IServiceCollection.useTranscoderManager<MyTranscoderManager>()` to register an other implementation.
  * *ILogManager:* creates a concrete implementation of `ILogger`.
  * *INetworkManager:* creates a listner, opens streams or checks connection status.
  * *IDicomClientFactory:* is responsible to return an `IDicomClient` instance. This may be a new instance everytime or a reused instance per host or whateever.
  * *IDicomServerFactory:* creates server instances, manages available ports, etc.
* If there is no DI container provided, fo-dicom creates its own internally. To configure it, call `new DicomSetupBuilder().RegisterServices(s => ...).Build();`
  There are extension methods for this DicomSetupBuilder like `.SkipValidation()` or `SetDicomServiceLogging(logDataPdus, log DimseDataset)`.
  The new interface `IServiceProviderHost` manages, if there is an internal ServiceProvider or if to use a given Asp.Net Service Provider.
* DicomServer uses DI to create the instances of your `DicomService`. You can use constructor injection there.
* Make server providers asynchronous
* A new class `DicomClientOptions` holds all the options of a DicomClient to be passed instead of the huge list of parameters.
* `DicomServerRegistration` manages the started servers per IP/Port.
* Some little memory consumption emprovements in IByteBuffer classes.
* new methods in `IByteBuffer` to directly manipulate/use the data instead of copying it around multiple times.
* Include Json serialization/deserialization directly into *fo-dicom.core* based on `System.Text.Json`.
* Text encoding is now handled when a string is written into a network- or file-stream.
* Switch to IAsyncEnumerator using Microsoft.Bcl.AsyncInterfaces. LanguageVersion is set to 8.0. 
* internal: SCU now sends two presentation context per CStoreRequest: one with the original TS and one with the additional and the mandatory ImplicitLittleEndian. So the chance is higher to send the file without conversion. (#1048)
* Optimize DicomTag.GetHashCode()
* Bug fix: Prevent special characters in association requests from crashing Fellow Oak DICOM (#1104)
* Make DicomService more memory efficient. Use existing streams in PDU and do not create new Memorystreams for every PDU. (#1091)

##### Breaking changes:

* namespace changed from `Dicom` to `FellowOakDicom`
* `IOManager` is removed. Instead of calling `IOManager.CreateFileReference(path)` now directly create a new instance `new Filereference(path)`. The same is true for `DirecotryReference`.
* In general: all *Manager classes with their static `.SetImplementation` initializers have been replaced by Dependency Injection.
* By default there is only `RawImageManager` implementation for `IImageManager`. To have `WinFormsImageManager` or `WPFImageManager` you have to reference the package *fo-dicom.Imaging.Desktop*. To use `ImageSharpImageManager` you have to reference *fo-dicom.Imaging.ImageSharp*.
* There are only asynchronous server provider interfaces. All synchronous methods have been replaced by asynchronous.
* Instances of `DicomClient` and `DicomServer` are not created directly, but via a `DicomClientFactory` or a `DicomServerFactory`.
  If you are in a "DI-Environment" like Asp.Net, then inject a `IDicomClientFactory` instance and use this to create a DicomClient. otherwise call `DicomClientFactory.CreateDicomClient(...)`.  This is a wrapper around accessing the internal DI container , getting the registered IDicomClientFactory and then calling this. So this is more overhead.
* DicomServiceOptions cannot be passed as parameter to DicomServer constructor/factory any more, but the values of options have to be set to the created instance of DicomServer.
* Classes `DicomFileReader`, `DicomReader`, `DicomReaderCallbackObserver` etc are now internal instead of public, because the resulting Datasets are wrong/inconsistent and need further changes. Therefore its usage is dangerous for users. (#823)
* Removed obsolete methods/classes/properties
  * `DicomValidation.AutoValidation`: Call `DicomSetupBuilder.SkipValidation()` instead.
  * `Dicom.Network.DicomClient`: use `FellowOakDicom.Network.Client.DicomClient` instead.
  * `Dicom.Network.IDicomServiceUser`: use `IDicomClientConnection` instead.
  * `ChangeTransferSyntax(..)` extension methods for `DicomFile` and `DicomDataset`: use the method `Clone(..)` instead.
  * `DicomDataset.Get<T>`: use `GetValue`, `GetValues`, `GetSingleValue` or `GetSequence` instead.
  * `DicomDataset.AddOrUpdatePixelData`:  use `DicomPixelData.AddFrame(IByteBuffer)` to add pixel data to underlying dataset.
  * `DicomUID.Generate(name)`: use `DicomUID.Generate()` instead.
  * `DicomUID.IsValid(uid)`: use `DicomUID.IsValidUid(uid)` instead.
  * `DicomUIDGenerator.Generate()` and `DicomUIDGenerator.GenerateNew()`: use `DicomUIDGenerator.GenerateDerivedFromUUID()`
  * `DicomImage.Dataset`, `DicomImage.PixelData` and `DicomImage.PhotometricInterpretation`: do not load the DicomImage directly from filename if you also need access to the dataset, but load the DicomDataset from file first and then construct the DicomImage from this loaded DicomDataset. Then you can access both.
* DicomStringElement and derived classes do not have the "encoding" parameter in constructor, that takes a string-value
* DicomDataset.Add(OrUpdate) does not take an "encoding" parameter any more, instead the DicomDataset has a property `TextEncodings`, that is applied to all string-based tags.
* in update to DICOM2020e the keywords, that are provided by Nema, are used. therefore some DicomUID-Names changed.

   <|MERGE_RESOLUTION|>--- conflicted
+++ resolved
@@ -2,11 +2,8 @@
 * Fix issue where opening a DICOM file from a stream writes too much data when saving it again (#1264)
 * Add possibility to read from streams without `Seek` like `BrowserFileStream` (#1218)
 * Add method to convert an array of DicomDatasets into a json string (#1271)
-<<<<<<< HEAD
+* Improved bilinear interpolation
 * Optimize performance and reduce memory allocations in network layer (#1267 and #1273)
-=======
-* Improved bilinear interpolation
->>>>>>> f94ebcb6
 
 #### 5.0.1 (2021-11-11)
 
